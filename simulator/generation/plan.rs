--- conflicted
+++ resolved
@@ -355,8 +355,7 @@
     Interactions(vec![insert_query, select_query, assertion])
 }
 
-<<<<<<< HEAD
-fn property_double_create_failure<R: rand::Rng>(rng: &mut R, env: &SimulatorEnv) -> Interactions {
+fn property_double_create_failure<R: rand::Rng>(rng: &mut R, _env: &SimulatorEnv) -> Interactions {
     let create_query = Create::arbitrary(rng);
     let table_name = create_query.table.name.clone();
     let cq1 = Interaction::Query(Query::Create(create_query.clone()));
@@ -380,10 +379,8 @@
     Interactions(vec![cq1, cq2, assertion])
 }
 
-fn create_table<R: rand::Rng>(rng: &mut R, env: &SimulatorEnv) -> Interactions {
-=======
+
 fn create_table<R: rand::Rng>(rng: &mut R, _env: &SimulatorEnv) -> Interactions {
->>>>>>> b9187d57
     let create_query = Interaction::Query(Query::Create(Create::arbitrary(rng)));
     Interactions(vec![create_query])
 }
